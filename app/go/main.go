--- conflicted
+++ resolved
@@ -390,13 +390,8 @@
 		var latitudeCases []string
 		var longitudeCases []string
 		var chairIDs []string
-<<<<<<< HEAD
-
-		for i := 0; i < len(args); i += 3 {
-=======
-		
+
 		for i := 0; i < len(args); i += 5 {
->>>>>>> e71e9d0c
 			chairID := args[i].(string)
 			distanceCases = append(distanceCases, fmt.Sprintf("WHEN '%s' THEN ?", chairID))
 			timestampCases = append(timestampCases, fmt.Sprintf("WHEN '%s' THEN ?", chairID))
