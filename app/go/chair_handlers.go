--- conflicted
+++ resolved
@@ -140,34 +140,6 @@
 	// chairの total_distance, last_latitude, last_longitudeを更新
 	_, err = tx.ExecContext(
 		ctx,
-<<<<<<< HEAD
-		&prevLocation,
-		`SELECT * FROM chair_locations 
-		 WHERE chair_id = ? AND created_at < ? 
-		 ORDER BY created_at DESC LIMIT 1`,
-		chair.ID, location.CreatedAt)
-
-	// 距離の増分を計算
-	var distanceIncrement int
-	if err == nil {
-		// 前回の位置情報が存在する場合
-		distanceIncrement = calculateDistance(location.Latitude, location.Longitude, prevLocation.Latitude, prevLocation.Longitude)
-
-		// total_distanceを更新
-		_, err = tx.ExecContext(
-			ctx,
-			`UPDATE chairs 
-			 SET total_distance = IFNULL(total_distance, 0) + ?,
-			     total_distance_updated_at = ?
-			 WHERE id = ?`,
-			distanceIncrement, location.CreatedAt, chair.ID)
-		if err != nil {
-			writeError(w, http.StatusInternalServerError, err)
-			return
-		}
-	} else if !errors.Is(err, sql.ErrNoRows) {
-		// sql.ErrNoRows以外のエラーの場合
-=======
 		`UPDATE chairs 
 		 SET total_distance = IFNULL(total_distance, 0) + ?,
 		     total_distance_updated_at = ?,
@@ -176,7 +148,6 @@
 		 WHERE id = ?`,
 		distanceIncrement, location.CreatedAt, location.Latitude, location.Longitude, chair.ID)
 	if err != nil {
->>>>>>> e71e9d0c
 		writeError(w, http.StatusInternalServerError, err)
 		return
 	}
